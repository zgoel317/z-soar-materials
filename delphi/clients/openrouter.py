--- conflicted
+++ resolved
@@ -31,14 +31,10 @@
         self.headers = {"Authorization": f"Bearer {api_key}"}
 
         self.url = base_url
-<<<<<<< HEAD
-        self.client = httpx.AsyncClient()
         self.max_tokens = max_tokens
         self.temperature = temperature
-=======
         timeout_config = httpx.Timeout(5.0)
         self.client = httpx.AsyncClient(timeout=timeout_config)
->>>>>>> 4b45f8a1
 
     def postprocess(self, response):
         response_json = response.json()
