import json
import os
from collections import defaultdict
from typing import Dict

import torch
from safetensors.numpy import save_file
import numpy as np
from torchtyping import TensorType
from tqdm import tqdm
from sae_auto_interp.config import CacheConfig


class Cache:
    """
    The Buffer class stores feature locations and activations for modules.
    """

    def __init__(
        self, filters: Dict[str, TensorType["indices"]] = None, batch_size: int = 64
    ):
        self.feature_locations = defaultdict(list)
        self.feature_activations = defaultdict(list)
        self.filters = filters
        self.batch_size = batch_size

    def add(
        self,
        latents: TensorType["batch", "sequence", "feature"],
        batch_number: int,
        module_path: str,
    ):
        """
        Add the latents from a module to the buffer
        """
        feature_locations, feature_activations = self.get_nonzeros(latents, module_path)
        feature_locations = feature_locations.cpu()
        feature_activations = feature_activations.cpu()

        feature_locations[:, 0] += batch_number * self.batch_size
        self.feature_locations[module_path].append(feature_locations)
        self.feature_activations[module_path].append(feature_activations)

    def save(self):
        """
        Concatenate the feature locations and activations
        """

        for module_path in self.feature_locations.keys():
            self.feature_locations[module_path] = torch.cat(
                self.feature_locations[module_path], dim=0
            )

            self.feature_activations[module_path] = torch.cat(
                self.feature_activations[module_path], dim=0
            )

    def get_nonzeros_batch(self, latents: TensorType["batch", "seq", "feature"]):
        # Calculate the maximum batch size that fits within sys.maxsize
        max_batch_size = torch.iinfo(torch.int32).max// (latents.shape[1]*latents.shape[2])
        nonzero_feature_locations = []
        nonzero_feature_activations = []
        
        for i in range(0, latents.shape[0], max_batch_size):
            batch = latents[i:i+max_batch_size]
            
            # Get nonzero locations and activations
            batch_locations = torch.nonzero(batch.abs() > 1e-5)
            batch_activations = batch[batch.abs() > 1e-5]
            
            # Adjust indices to account for batching
            batch_locations[:, 0] += i 
            nonzero_feature_locations.append(batch_locations)
            nonzero_feature_activations.append(batch_activations)
        
        # Concatenate results
        nonzero_feature_locations = torch.cat(nonzero_feature_locations, dim=0)
        nonzero_feature_activations = torch.cat(nonzero_feature_activations, dim=0)
        return nonzero_feature_locations, nonzero_feature_activations

    def get_nonzeros(
        self, latents: TensorType["batch", "seq", "feature"], module_path: str
    ):
        """
        Get the nonzero feature locations and activations
        """
        size = latents.shape[1]*latents.shape[0]*latents.shape[2]
        if size > torch.iinfo(torch.int32).max:
            nonzero_feature_locations, nonzero_feature_activations = self.get_nonzeros_batch(latents)
        
        else:
            nonzero_feature_locations = torch.nonzero(latents.abs() > 1e-5)
            nonzero_feature_activations = latents[latents.abs() > 1e-5]
        
        # Return all nonzero features if no filter is provided
        if self.filters is None:
            return nonzero_feature_locations, nonzero_feature_activations

        # Return only the selected features if a filter is provided
        else:
            selected_features = self.filters[module_path]
            mask = torch.isin(nonzero_feature_locations[:, 2], selected_features)

            return nonzero_feature_locations[mask], nonzero_feature_activations[mask]


class FeatureCache:
    def __init__(
        self,
        model,
        submodule_dict: Dict,
        batch_size: int,
        filters: Dict[str, TensorType["indices"]] = None,
    ):
        self.model = model
        self.submodule_dict = submodule_dict

        self.batch_size = batch_size
        self.width = list(submodule_dict.values())[0].ae.width

        self.cache = Cache(filters, batch_size=batch_size)
        if filters is not None:
            self.filter_submodules(filters)

        print(submodule_dict.keys())

    def load_token_batches(
        self, n_tokens: int, tokens: TensorType["batch", "sequence"]
    ):
        max_batches = n_tokens // tokens.shape[1]
        tokens = tokens[:max_batches]

        n_mini_batches = len(tokens) // self.batch_size

        token_batches = [
            tokens[self.batch_size * i : self.batch_size * (i + 1), :]
            for i in range(n_mini_batches)
        ]

        return token_batches

    def filter_submodules(self, filters: Dict[str, TensorType["indices"]]):
        filtered_submodules = {}
        for module_path in self.submodule_dict.keys():
            if module_path in filters:
                filtered_submodules[module_path] = self.submodule_dict[module_path]
        self.submodule_dict = filtered_submodules

    def run(self, n_tokens: int, tokens: TensorType["batch", "seq"]):
        token_batches = self.load_token_batches(n_tokens, tokens)

        total_tokens = 0
        total_batches = len(token_batches)
        tokens_per_batch = token_batches[0].numel()

        with tqdm(total=total_batches, desc="Caching features") as pbar:
            for batch_number, batch in enumerate(token_batches):
                total_tokens += tokens_per_batch

                with torch.no_grad():
                    buffer = {}
                    with self.model.trace(batch):
                        for module_path, submodule in self.submodule_dict.items():
                            buffer[module_path] = submodule.ae.output.save()
                    for module_path, latents in buffer.items():
                        self.cache.add(latents, batch_number, module_path)

                    del buffer
                    torch.cuda.empty_cache()

                # Update the progress bar
                pbar.update(1)
                pbar.set_postfix({"Total Tokens": f"{total_tokens:,}"})

        print(f"Total tokens processed: {total_tokens:,}")
        self.cache.save()

    def save(self, save_dir):
        for module_path in self.cache.feature_locations.keys():
            output_file = f"{save_dir}/{module_path}.safetensors"

            data = {
                "locations": self.cache.feature_locations[module_path],
                "activations": self.cache.feature_activations[module_path],
            }

            save_file(data, output_file)

    def _generate_split_indices(self, n_splits):
        boundaries = torch.linspace(0, self.width, steps=n_splits + 1).long()

        # Adjust end by one
        return list(zip(boundaries[:-1], boundaries[1:] - 1))

    def save_splits(self, n_splits: int, save_dir):
        split_indices = self._generate_split_indices(n_splits)

        for module_path in self.cache.feature_locations.keys():
            feature_locations = self.cache.feature_locations[module_path]
            feature_activations = self.cache.feature_activations[module_path]
            features = feature_locations[:, 2]

            for start, end in split_indices:
                module_dir = f"{save_dir}/{module_path}"
                os.makedirs(module_dir, exist_ok=True)
                output_file = f"{module_dir}/{start}_{end}.safetensors"
                
                mask = (features >= start) & (features < end)

<<<<<<< HEAD
                if mask.sum() == 0:
                    split_data = {
                        "locations": np.array([], dtype=np.uint32),
                        "activations": np.array([], dtype=np.int8),
                    }
                    save_file(split_data, output_file)
                    continue

                masked_locations = feature_locations[mask]
                masked_activations = feature_activations[mask]
                masked_locations[:,2] = masked_locations[:,2] - start
=======
                masked_locations = feature_locations[mask].numpy()
                masked_activations = feature_activations[mask].half().numpy()
                masked_locations[:,2] = masked_locations[:,2]-start.item()
>>>>>>> 511e6f7e
                if masked_locations[:,2].max() < 2**16 and masked_locations[:,0].max() < 2**16:
                    masked_locations = np.array(masked_locations, dtype=np.uint16)
                else:
<<<<<<< HEAD
                    masked_locations = np.array(masked_locations, dtype=np.uint32)
                max_activation = masked_activations.max()
                masked_activations = masked_activations/max_activation*10
                masked_activations = np.array(masked_activations.round(), dtype=np.int8)
=======
                    print(masked_locations[:,2].max(), masked_locations[:,0].max())
                    masked_locations = masked_locations.astype(np.uint32)
                
                module_dir = f"{save_dir}/{module_path}"
                os.makedirs(module_dir, exist_ok=True)

                output_file = f"{module_dir}/{start}_{end}.safetensors"
>>>>>>> 511e6f7e

                split_data = {
                    "locations": masked_locations,
                    "activations": masked_activations,
                }

                save_file(split_data, output_file)

    def save_config(self, save_dir: str,cfg: CacheConfig, model_name: str):
            
        for module_path in self.cache.feature_locations.keys():
            config_file = f"{save_dir}/{module_path}/config.json"
            with open(config_file, "w") as f:
                config_dict = cfg.to_dict()
                config_dict["model_name"] = model_name
                json.dump(config_dict, f)<|MERGE_RESOLUTION|>--- conflicted
+++ resolved
@@ -205,34 +205,22 @@
                 os.makedirs(module_dir, exist_ok=True)
                 output_file = f"{module_dir}/{start}_{end}.safetensors"
                 
-                mask = (features >= start) & (features < end)
-
-<<<<<<< HEAD
+                mask = (features >= start) & (features <= end)
+
                 if mask.sum() == 0:
                     split_data = {
                         "locations": np.array([], dtype=np.uint32),
-                        "activations": np.array([], dtype=np.int8),
+                        "activations": np.array([], dtype=np.float16),
                     }
                     save_file(split_data, output_file)
                     continue
 
-                masked_locations = feature_locations[mask]
-                masked_activations = feature_activations[mask]
-                masked_locations[:,2] = masked_locations[:,2] - start
-=======
                 masked_locations = feature_locations[mask].numpy()
                 masked_activations = feature_activations[mask].half().numpy()
                 masked_locations[:,2] = masked_locations[:,2]-start.item()
->>>>>>> 511e6f7e
                 if masked_locations[:,2].max() < 2**16 and masked_locations[:,0].max() < 2**16:
                     masked_locations = np.array(masked_locations, dtype=np.uint16)
                 else:
-<<<<<<< HEAD
-                    masked_locations = np.array(masked_locations, dtype=np.uint32)
-                max_activation = masked_activations.max()
-                masked_activations = masked_activations/max_activation*10
-                masked_activations = np.array(masked_activations.round(), dtype=np.int8)
-=======
                     print(masked_locations[:,2].max(), masked_locations[:,0].max())
                     masked_locations = masked_locations.astype(np.uint32)
                 
@@ -240,7 +228,6 @@
                 os.makedirs(module_dir, exist_ok=True)
 
                 output_file = f"{module_dir}/{start}_{end}.safetensors"
->>>>>>> 511e6f7e
 
                 split_data = {
                     "locations": masked_locations,
